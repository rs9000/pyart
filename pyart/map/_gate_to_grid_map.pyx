"""
Cython classes and functions for efficient mapping of radar gates to
a uniform grid.

"""

from libc.math cimport sqrt, exp, ceil, floor, sin, cos, tan, asin
from cython.view cimport array as cvarray

cimport cython
import numpy as np

# constants
cdef int BARNES2 = 3
cdef int NEAREST = 2
cdef int CRESSMAN = 1
cdef int BARNES = 0
cdef float PI = 3.141592653589793
cdef float R = 8494666.66666667   # 4/3 earths radius of 6371 km in meters

# This definition can be added to a .pxd file so others can defined fast
# RoI functions
cdef class RoIFunction:
    """ A class for storing radius of interest calculations. """

    cpdef float get_roi(self, float z, float y, float x):
        """ Return the radius of influence for coordinates in meters. """
        return 0


cdef class ConstantRoI(RoIFunction):
    """ Constant radius of influence class. """

    cdef float constant_roi

    def __init__(self, float constant_roi):
        """ intialize. """
        self.constant_roi = constant_roi

    cpdef float get_roi(self, float z, float y, float x):
        """ Return contstant radius of influence. """
        return self.constant_roi


cdef class DistRoI(RoIFunction):
    """ Radius of influence which expands with distance from the radar. """

    cdef float z_factor, xy_factor, min_radius
    cdef int num_offsets
    cdef float[:, :] offsets

    def __init__(self, z_factor, xy_factor, min_radius, offsets):
        """ initalize. """
        cdef int i
        self.z_factor = z_factor
        self.xy_factor = xy_factor
        self.min_radius = min_radius

        self.num_offsets = len(offsets)
        # does this array need to be explicitly de-allocated when the
        # class instance is removed?
        self.offsets = cvarray(
            shape=(self.num_offsets, 3), itemsize=sizeof(float), format='f')

        for i, (z_offset, y_offset, x_offset) in enumerate(offsets):
            self.offsets[i, 0] = z_offset
            self.offsets[i, 1] = y_offset
            self.offsets[i, 2] = x_offset

    @cython.initializedcheck(False)
    @cython.cdivision(True)
    @cython.boundscheck(False)
    @cython.wraparound(False)
    cpdef float get_roi(self, float z, float y, float x):
        """ Return the radius of influence for coordinates in meters. """
        cdef float min_roi, roi, z_offset, y_offset, x_offset
        cdef int i

        min_roi = 999999999.0
        for i in range(self.num_offsets):
            z_offset = self.offsets[i, 0]
            y_offset = self.offsets[i, 1]
            x_offset = self.offsets[i, 2]
            roi = (self.z_factor * (z - z_offset) + self.xy_factor *
                   sqrt((x - x_offset)**2 + (y - y_offset)**2))
            if roi < self.min_radius:
                roi = self.min_radius
            if roi < min_roi:
                min_roi = roi
        return min_roi


cdef class DistBeamRoI(RoIFunction):
    """
    Radius of influence which expands with distance from multiple radars.
    """

    cdef float h_factor, min_radius, beam_factor
    cdef int num_offsets
    cdef float[:, :] offsets

    def __init__(self, h_factor, nb, bsp, min_radius, offsets):
        """ initalize. """
        cdef int i
        self.h_factor = h_factor
        self.min_radius = min_radius
        self.beam_factor = tan(nb * bsp * PI / 180.)

        self.num_offsets = len(offsets)
        # does this array need to be explicitly de-allocated when the
        # class instance is removed?
        self.offsets = cvarray(
            shape=(self.num_offsets, 3), itemsize=sizeof(float), format='f')

        for i, (z_offset, y_offset, x_offset) in enumerate(offsets):
            self.offsets[i, 0] = z_offset
            self.offsets[i, 1] = y_offset
            self.offsets[i, 2] = x_offset

    @cython.initializedcheck(False)
    @cython.cdivision(True)
    @cython.boundscheck(False)
    @cython.wraparound(False)
    cpdef float get_roi(self, float z, float y, float x):
        """ Return the radius of influence for coordinates in meters. """

        cdef float min_roi, roi, z_offset, y_offset, x_offset
        cdef int i

        min_roi = 999999999.0
        for i in range(self.num_offsets):
            z_offset = self.offsets[i, 0]
            y_offset = self.offsets[i, 1]
            x_offset = self.offsets[i, 2]
            roi = (self.h_factor * ((z - z_offset) / 20.0) +
                   sqrt((y - y_offset)**2 + (x - x_offset)**2) *
                   self.beam_factor)
            if roi < self.min_radius:
                roi = self.min_radius
            if roi < min_roi:
                min_roi = roi
        return min_roi


cdef class GateToGridMapper:
    """
    A class for efficient mapping of radar gates to a regular grid by
    weighting all gates within a specified radius of influence by distance.

    Parameters
    ----------
    grid_shape, : tuple of ints
        Shape of the grid along the z, y, and x dimensions.
    grid_starts, grid_steps  : tuple of ints
        Starting points and step sizes in meters of the grid along the
        z, y and x dimensions.
    grid_sum, grid_wsum : 4D float32 array
        Array for collecting grid weighted values and weights for each grid
        point and field. Dimension are order z, y, x, and fields. These array
        are modified in place when mapping gates unto the grid.

    """

    cdef float x_step, y_step, z_step
    cdef float x_start, y_start, z_start
    cdef int nx, ny, nz, nfields
    cdef float[:, :, :, ::1] grid_sum
    cdef float[:, :, :, ::1] grid_wsum
<<<<<<< HEAD
    cdef double[:, :, :, :] min_dist2
=======
    cdef double[:, :, :] min_dist2
>>>>>>> 4174019f

    def __init__(self, tuple grid_shape, tuple grid_starts, tuple grid_steps,
                 float[:, :, :, ::1] grid_sum, float[:, :, :, ::1] grid_wsum):
        """ initialize. """

        # unpack tuples
        nz, ny, nx = grid_shape
        z_start, y_start, x_start = grid_starts
        z_step, y_step, x_step = grid_steps

        # set attributes
        self.x_step = x_step
        self.y_step = y_step
        self.z_step = z_step
        self.x_start = x_start
        self.y_start = y_start
        self.z_start = z_start
        self.nx = nx
        self.ny = ny
        self.nz = nz
        self.nfields = grid_sum.shape[3]
        self.grid_sum = grid_sum
        self.grid_wsum = grid_wsum
<<<<<<< HEAD
        self.min_dist2 = 1e30*np.ones((nz, ny, nx, self.nfields))
=======
        self.min_dist2 = 1e30*np.ones((nz, ny, nx))
>>>>>>> 4174019f
        return

    @cython.boundscheck(False)
    @cython.wraparound(False)
    def find_roi_for_grid(
            self, float[:, :, ::1] roi_array, RoIFunction roi_func):
        """
        Fill in the radius of influence for each point in the grid.

        Parameters
        ----------
        roi_array : 3D float32 array
            Array which will be filled by the radius of influence for each
            point in the grid.
        roi_func : RoIFunction
            Object whose get_roi method returns the radius of influence.

        """
        cdef int ix, iy, iz
        cdef float x, y, z, roi
        for ix in range(self.nx):
            for iy in range(self.ny):
                for iz in range(self.nz):
                    x = self.x_start + self.x_step * ix
                    y = self.y_start + self.y_step * iy
                    z = self.z_start + self.z_step * iz
                    roi = roi_func.get_roi(z, y, x)
                    roi_array[iz, iy, ix] = roi
        return

    @cython.cdivision(True)
    @cython.boundscheck(False)
    @cython.wraparound(False)
    def map_gates_to_grid(
            self, 
            int ngates, int nrays,
            float[:, ::1] gate_z, float[:, ::1] gate_y, float[:, ::1] gate_x, 
            float[:, :, ::1] field_data,
            char[:, :, ::1] field_mask, char[:, ::1] excluded_gates,
            float toa, RoIFunction roi_func, int weighting_function):
        """
        Map radar gates unto the regular grid.

        The grid_sum and grid_wsum arrays used to initalize the class
        are update with the mapped gate data.

        Parameters
        ----------
        ngates, nrays : int
            Number of gates and rays in the radar volume.
        gate_z, gate_y, gate_x : 2D float32 array
            Cartesian locations of the gates in meters.
        field_data : 3D float32 array
            Array containing field data for the radar, dimension are ordered
            as nrays, ngates, nfields.
        field_mask : 3D uint8 array
            Array containing masking of the field data for the radar,
            dimension are ordered as nrays, ngates, nfields.
        excluded_gates : 2D uint8 array
            Array containing gate masking information. Gates with non-zero
            values will not be included in the mapping.
        offset : tuple of floats
            Offset of the radar from the grid origin. Dimension are ordered
            as z, y, x.
            Top of atmosphere. Gates above this level are considered.
        roi_func : RoIFunction
            Object whose get_roi method returns the radius of influence.
        weighting_function : int
            Function to use for weighting gates based upon distance.
            0 for Barnes, 1 for Cressman, 2 for Nearest and 3 for Barnes 2
            neighbor weighting.

        """

        cdef float roi
        cdef float[:] values
        cdef char[:] masks
        cdef float x, y, z

        for nray in range(nrays):
            for ngate in range(ngates):

                # continue if gate excluded
                if excluded_gates[nray, ngate]:
                    continue

                x = gate_x[nray, ngate]
                y = gate_y[nray, ngate]
                z = gate_z[nray, ngate]
                roi = roi_func.get_roi(z, y, x)
                values = field_data[nray, ngate]
                masks = field_mask[nray, ngate]

                self.map_gate(x, y, z, roi, values, masks, weighting_function)

    @cython.initializedcheck(False)
    @cython.cdivision(True)
    @cython.boundscheck(False)
    @cython.wraparound(False)
    cdef int map_gate(self, float x, float y, float z, float roi,
                      float[:] values, char[:] masks,
                      int weighting_function):
        """ Map a single gate to the grid. """

        cdef float xg, yg, zg, dist, weight, roi2, dist2, min_dist2
        cdef int x_min, x_max, y_min, y_max, z_min, z_max
        cdef int xi, yi, zi, x_argmin, y_argmin, z_argmin
        
        # shift positions so that grid starts at 0
        x -= self.x_start
        y -= self.y_start
        z -= self.z_start

        x_min = find_min(x, roi, self.x_step)
        if x_min > self.nx-1:
            return 0
        x_max = find_max(x, roi, self.x_step, self.nx)
        if x_max < 0:
            return 0

        y_min = find_min(y, roi, self.y_step)
        if y_min > self.ny-1:
            return 0
        y_max = find_max(y, roi, self.y_step, self.ny)
        if y_max < 0:
            return 0

        z_min = find_min(z, roi, self.z_step)
        if z_min > self.nz-1:
            return 0
        z_max = find_max(z, roi, self.z_step, self.nz)
        if z_max < 0:
            return 0

        roi2 = roi * roi
        
        if weighting_function == NEAREST:
            # Get the xi, yi, zi of desired weight
            x_argmin = -1
            y_argmin = -1
            z_argmin = -1
            for xi in range(x_min, x_max+1):
                for yi in range(y_min, y_max+1):
                    for zi in range(z_min, z_max+1):
                        xg = self.x_step * xi
                        yg = self.y_step * yi
                        zg = self.z_step * zi
<<<<<<< HEAD
                        dist = ((xg - x)**2 + (yg - y)**2 + (zg - z)**2)
                        if dist >= roi2:
                            continue
                        for i in range(self.nfields):
                            if dist < self.min_dist2[zi, yi, xi, i]:
                                self.min_dist2[zi, yi, xi, i] = dist
                                x_argmin = xi
                                y_argmin = yi
                                z_argmin = zi
                                if masks[i]:
                                    self.grid_wsum[zi, yi, xi, i] = 0
                                    self.grid_sum[zi, yi, xi, i] = 0
                                else:
                                    self.grid_wsum[z_argmin, y_argmin, x_argmin, i] = 1
                                    self.grid_sum[z_argmin, y_argmin, x_argmin, i] = values[i]
=======
                        dist2 = (xg-x)*(xg-x) + (yg-y)*(yg-y) + (zg-z)*(zg-z)
                        if dist2 < roi2:
                            if dist2 < self.min_dist2[zi, yi, xi]:
                                for i in range(self.nfields):
                                    if masks[i]:
                                        continue
                                    self.min_dist2[zi, yi, xi] = dist2
                                    self.grid_wsum[zi, yi, xi, i] = 1
                                    self.grid_sum[zi, yi, xi, i] = values[i]

>>>>>>> 4174019f
        else:
            for xi in range(x_min, x_max+1):
                for yi in range(y_min, y_max+1):
                    for zi in range(z_min, z_max+1):
                        xg = self.x_step * xi
                        yg = self.y_step * yi
                        zg = self.z_step * zi
                        dist2 = (xg-x)*(xg-x) + (yg-y)*(yg-y) + (zg-z)*(zg-z)

                        if dist2 > roi2:
                            continue

                        if weighting_function == BARNES:
                            weight = exp(-(dist2) / (2*roi2)) + 1e-5
                        elif weighting_function == BARNES2:
                            weight = exp(-(dist2) / (roi2/4)) + 1e-5
                        else: # Cressman
                            weight = (roi2 - dist2) / (roi2 + dist2)

                        for i in range(self.nfields):
                            if masks[i]:
                                continue
                            self.grid_sum[zi, yi, xi, i] += weight * values[i]
                            self.grid_wsum[zi, yi, xi, i] += weight
        return 1


@cython.cdivision(True)
cdef int find_min(float a, float roi, float step):
    """ Find the mimumum gate index for a dimension. """
    cdef int a_min
    if step == 0:
        return 0
    a_min = <int>ceil((a - roi) / step)
    if a_min < 0:
        a_min = 0
    return a_min


@cython.cdivision(True)
cdef int find_max(float a, float roi, float step, int na):
    """ Find the maximum gate index for a dimension. """
    cdef int a_max
    if step == 0:
        return 0
    a_max = <int>floor((a + roi) / step)
    if a_max > na-1:
        a_max = na-1
    return a_max<|MERGE_RESOLUTION|>--- conflicted
+++ resolved
@@ -166,11 +166,8 @@
     cdef int nx, ny, nz, nfields
     cdef float[:, :, :, ::1] grid_sum
     cdef float[:, :, :, ::1] grid_wsum
-<<<<<<< HEAD
     cdef double[:, :, :, :] min_dist2
-=======
-    cdef double[:, :, :] min_dist2
->>>>>>> 4174019f
+    
 
     def __init__(self, tuple grid_shape, tuple grid_starts, tuple grid_steps,
                  float[:, :, :, ::1] grid_sum, float[:, :, :, ::1] grid_wsum):
@@ -194,11 +191,7 @@
         self.nfields = grid_sum.shape[3]
         self.grid_sum = grid_sum
         self.grid_wsum = grid_wsum
-<<<<<<< HEAD
         self.min_dist2 = 1e30*np.ones((nz, ny, nx, self.nfields))
-=======
-        self.min_dist2 = 1e30*np.ones((nz, ny, nx))
->>>>>>> 4174019f
         return
 
     @cython.boundscheck(False)
@@ -346,7 +339,6 @@
                         xg = self.x_step * xi
                         yg = self.y_step * yi
                         zg = self.z_step * zi
-<<<<<<< HEAD
                         dist = ((xg - x)**2 + (yg - y)**2 + (zg - z)**2)
                         if dist >= roi2:
                             continue
@@ -362,18 +354,6 @@
                                 else:
                                     self.grid_wsum[z_argmin, y_argmin, x_argmin, i] = 1
                                     self.grid_sum[z_argmin, y_argmin, x_argmin, i] = values[i]
-=======
-                        dist2 = (xg-x)*(xg-x) + (yg-y)*(yg-y) + (zg-z)*(zg-z)
-                        if dist2 < roi2:
-                            if dist2 < self.min_dist2[zi, yi, xi]:
-                                for i in range(self.nfields):
-                                    if masks[i]:
-                                        continue
-                                    self.min_dist2[zi, yi, xi] = dist2
-                                    self.grid_wsum[zi, yi, xi, i] = 1
-                                    self.grid_sum[zi, yi, xi, i] = values[i]
-
->>>>>>> 4174019f
         else:
             for xi in range(x_min, x_max+1):
                 for yi in range(y_min, y_max+1):
